import re
<<<<<<< HEAD
from datetime import datetime, timedelta
from typing import List, Union
=======
from datetime import datetime
from typing import List, Optional, Union
>>>>>>> 0ba7ebd4

import discord
from blossom_wrapper import BlossomResponse
from discord import DiscordException
from requests import Response

username_regex = re.compile(r"^(?:/?u/)?(?P<username>\S+)")
timezone_regex = re.compile(r"UTC(?P<offset>[+-]\d+)?", re.RegexFlag.I)


class NoUsernameException(DiscordException):
    """Exception raised when the username was not provided."""

    pass


class InvalidArgumentException(DiscordException):
    """Exception raised when an argument has an invalid value."""

    def __init__(self, argument: str, value: str) -> None:
        """Create a new argument exception."""
        super().__init__()
        self.argument = argument
        self.value = value


class BlossomException(RuntimeError):
    """Exception raised when a problem with the Blossom API occurred."""

    def __init__(self, response: Union[BlossomResponse, Response]) -> None:
        """Create a new Blossom API exception."""
        super().__init__()
        if isinstance(response, BlossomResponse):
            self.status = response.status.__str__()
            self.data = response.data
        else:
            self.status = response.status_code.__str__()
            self.data = response.json()


def extract_username(display_name: str) -> str:
    """Extract the Reddit username from the display name."""
    match = username_regex.search(display_name)
    if match is None:
        raise NoUsernameException()
    return match.group("username")


def get_usernames_from_user_list(
    user_list: Optional[str], author: Optional[discord.User], limit: int = 5
) -> List[str]:
    """Get the individual usernames from a list of users.

    :param user_list: The list of users, separated by spaces.
    :param author: The author of the message, taken as the default user.
    :param limit: The maximum number of users to handle.
    """
    raw_names = (
        [user.strip() for user in user_list.split(" ")] if user_list is not None else []
    )

    if len(raw_names) == 0:
        # No users provided, fall back to the author of the message
        if author is None:
            raise NoUsernameException()
        return [extract_username(author.display_name)]

    return [extract_username(user) for user in raw_names][:limit]


def extract_sub_name(subreddit: str) -> str:
    """Extract the name of the sub without prefix."""
    if subreddit.startswith("/r/"):
        return subreddit[3:]
    if subreddit.startswith("r/"):
        return subreddit[2:]
    return subreddit


def extract_utc_offset(display_name: str) -> int:
    """Extract the user's timezone (UTC offset) from the display name."""
    match = timezone_regex.search(display_name)
    if match is None or match.group("offset") is None:
        return 0
    return int(match.group("offset"))


def get_duration_str(start: datetime) -> str:
    """Get the processing duration based on the start time."""
    duration = datetime.now() - start
    return get_timedelta_str(duration)


def get_timedelta_str(delta: timedelta) -> str:
    """Format the given timedelta."""
    if delta.seconds > 5:
        return f"{delta.seconds} s"

    duration_ms = delta.seconds * 1000 + delta.microseconds // 1000
    return f"{duration_ms} ms"


def get_progress_bar(
    count: int,
    total: int,
    width: int = 10,
    display_count: bool = False,
    as_code: bool = True,
) -> str:
    """Get a textual progress bar."""
    bar_count = round(count / total * width)
    inner_bar_count = min(bar_count, width)
    inner_space_count = width - inner_bar_count
    outer_bar_count = bar_count - inner_bar_count

    bar_str = (
        f"[{'#' * inner_bar_count}{' ' * inner_space_count}]{'#' * outer_bar_count}"
    )
    if as_code:
        bar_str = f"`{bar_str}`"
    count_str = f" ({count:,d}/{total:,d})" if display_count else ""

    return f"{bar_str}{count_str}"


def join_items_with_and(items: List[str]) -> str:
    """Join the list with commas and "and"."""
    if len(items) <= 2:
        return " and ".join(items)
    return "{} and {}".format(", ".join(items[:-1]), items[-1])
<|MERGE_RESOLUTION|>--- conflicted
+++ resolved
@@ -1,138 +1,132 @@
-import re
-<<<<<<< HEAD
-from datetime import datetime, timedelta
-from typing import List, Union
-=======
-from datetime import datetime
-from typing import List, Optional, Union
->>>>>>> 0ba7ebd4
-
-import discord
-from blossom_wrapper import BlossomResponse
-from discord import DiscordException
-from requests import Response
-
-username_regex = re.compile(r"^(?:/?u/)?(?P<username>\S+)")
-timezone_regex = re.compile(r"UTC(?P<offset>[+-]\d+)?", re.RegexFlag.I)
-
-
-class NoUsernameException(DiscordException):
-    """Exception raised when the username was not provided."""
-
-    pass
-
-
-class InvalidArgumentException(DiscordException):
-    """Exception raised when an argument has an invalid value."""
-
-    def __init__(self, argument: str, value: str) -> None:
-        """Create a new argument exception."""
-        super().__init__()
-        self.argument = argument
-        self.value = value
-
-
-class BlossomException(RuntimeError):
-    """Exception raised when a problem with the Blossom API occurred."""
-
-    def __init__(self, response: Union[BlossomResponse, Response]) -> None:
-        """Create a new Blossom API exception."""
-        super().__init__()
-        if isinstance(response, BlossomResponse):
-            self.status = response.status.__str__()
-            self.data = response.data
-        else:
-            self.status = response.status_code.__str__()
-            self.data = response.json()
-
-
-def extract_username(display_name: str) -> str:
-    """Extract the Reddit username from the display name."""
-    match = username_regex.search(display_name)
-    if match is None:
-        raise NoUsernameException()
-    return match.group("username")
-
-
-def get_usernames_from_user_list(
-    user_list: Optional[str], author: Optional[discord.User], limit: int = 5
-) -> List[str]:
-    """Get the individual usernames from a list of users.
-
-    :param user_list: The list of users, separated by spaces.
-    :param author: The author of the message, taken as the default user.
-    :param limit: The maximum number of users to handle.
-    """
-    raw_names = (
-        [user.strip() for user in user_list.split(" ")] if user_list is not None else []
-    )
-
-    if len(raw_names) == 0:
-        # No users provided, fall back to the author of the message
-        if author is None:
-            raise NoUsernameException()
-        return [extract_username(author.display_name)]
-
-    return [extract_username(user) for user in raw_names][:limit]
-
-
-def extract_sub_name(subreddit: str) -> str:
-    """Extract the name of the sub without prefix."""
-    if subreddit.startswith("/r/"):
-        return subreddit[3:]
-    if subreddit.startswith("r/"):
-        return subreddit[2:]
-    return subreddit
-
-
-def extract_utc_offset(display_name: str) -> int:
-    """Extract the user's timezone (UTC offset) from the display name."""
-    match = timezone_regex.search(display_name)
-    if match is None or match.group("offset") is None:
-        return 0
-    return int(match.group("offset"))
-
-
-def get_duration_str(start: datetime) -> str:
-    """Get the processing duration based on the start time."""
-    duration = datetime.now() - start
-    return get_timedelta_str(duration)
-
-
-def get_timedelta_str(delta: timedelta) -> str:
-    """Format the given timedelta."""
-    if delta.seconds > 5:
-        return f"{delta.seconds} s"
-
-    duration_ms = delta.seconds * 1000 + delta.microseconds // 1000
-    return f"{duration_ms} ms"
-
-
-def get_progress_bar(
-    count: int,
-    total: int,
-    width: int = 10,
-    display_count: bool = False,
-    as_code: bool = True,
-) -> str:
-    """Get a textual progress bar."""
-    bar_count = round(count / total * width)
-    inner_bar_count = min(bar_count, width)
-    inner_space_count = width - inner_bar_count
-    outer_bar_count = bar_count - inner_bar_count
-
-    bar_str = (
-        f"[{'#' * inner_bar_count}{' ' * inner_space_count}]{'#' * outer_bar_count}"
-    )
-    if as_code:
-        bar_str = f"`{bar_str}`"
-    count_str = f" ({count:,d}/{total:,d})" if display_count else ""
-
-    return f"{bar_str}{count_str}"
-
-
-def join_items_with_and(items: List[str]) -> str:
-    """Join the list with commas and "and"."""
-    if len(items) <= 2:
-        return " and ".join(items)
-    return "{} and {}".format(", ".join(items[:-1]), items[-1])
+import re
+from datetime import datetime, timedelta
+from typing import List, Optional, Union
+
+from blossom_wrapper import BlossomResponse
+from discord import DiscordException, User
+from requests import Response
+
+username_regex = re.compile(r"^(?:/?u/)?(?P<username>\S+)")
+timezone_regex = re.compile(r"UTC(?P<offset>[+-]\d+)?", re.RegexFlag.I)
+
+
+class NoUsernameException(DiscordException):
+    """Exception raised when the username was not provided."""
+
+    pass
+
+
+class InvalidArgumentException(DiscordException):
+    """Exception raised when an argument has an invalid value."""
+
+    def __init__(self, argument: str, value: str) -> None:
+        """Create a new argument exception."""
+        super().__init__()
+        self.argument = argument
+        self.value = value
+
+
+class BlossomException(RuntimeError):
+    """Exception raised when a problem with the Blossom API occurred."""
+
+    def __init__(self, response: Union[BlossomResponse, Response]) -> None:
+        """Create a new Blossom API exception."""
+        super().__init__()
+        if isinstance(response, BlossomResponse):
+            self.status = response.status.__str__()
+            self.data = response.data
+        else:
+            self.status = response.status_code.__str__()
+            self.data = response.json()
+
+
+def extract_username(display_name: str) -> str:
+    """Extract the Reddit username from the display name."""
+    match = username_regex.search(display_name)
+    if match is None:
+        raise NoUsernameException()
+    return match.group("username")
+
+
+def get_usernames_from_user_list(
+    user_list: Optional[str], author: Optional[User], limit: int = 5
+) -> List[str]:
+    """Get the individual usernames from a list of users.
+
+    :param user_list: The list of users, separated by spaces.
+    :param author: The author of the message, taken as the default user.
+    :param limit: The maximum number of users to handle.
+    """
+    raw_names = (
+        [user.strip() for user in user_list.split(" ")] if user_list is not None else []
+    )
+
+    if len(raw_names) == 0:
+        # No users provided, fall back to the author of the message
+        if author is None:
+            raise NoUsernameException()
+        return [extract_username(author.display_name)]
+
+    return [extract_username(user) for user in raw_names][:limit]
+
+
+def extract_sub_name(subreddit: str) -> str:
+    """Extract the name of the sub without prefix."""
+    if subreddit.startswith("/r/"):
+        return subreddit[3:]
+    if subreddit.startswith("r/"):
+        return subreddit[2:]
+    return subreddit
+
+
+def extract_utc_offset(display_name: str) -> int:
+    """Extract the user's timezone (UTC offset) from the display name."""
+    match = timezone_regex.search(display_name)
+    if match is None or match.group("offset") is None:
+        return 0
+    return int(match.group("offset"))
+
+
+def get_duration_str(start: datetime) -> str:
+    """Get the processing duration based on the start time."""
+    duration = datetime.now() - start
+    return get_timedelta_str(duration)
+
+
+def get_timedelta_str(delta: timedelta) -> str:
+    """Format the given timedelta."""
+    if delta.seconds > 5:
+        return f"{delta.seconds} s"
+
+    duration_ms = delta.seconds * 1000 + delta.microseconds // 1000
+    return f"{duration_ms} ms"
+
+
+def get_progress_bar(
+    count: int,
+    total: int,
+    width: int = 10,
+    display_count: bool = False,
+    as_code: bool = True,
+) -> str:
+    """Get a textual progress bar."""
+    bar_count = round(count / total * width)
+    inner_bar_count = min(bar_count, width)
+    inner_space_count = width - inner_bar_count
+    outer_bar_count = bar_count - inner_bar_count
+
+    bar_str = (
+        f"[{'#' * inner_bar_count}{' ' * inner_space_count}]{'#' * outer_bar_count}"
+    )
+    if as_code:
+        bar_str = f"`{bar_str}`"
+    count_str = f" ({count:,d}/{total:,d})" if display_count else ""
+
+    return f"{bar_str}{count_str}"
+
+
+def join_items_with_and(items: List[str]) -> str:
+    """Join the list with commas and "and"."""
+    if len(items) <= 2:
+        return " and ".join(items)
+    return "{} and {}".format(", ".join(items[:-1]), items[-1])