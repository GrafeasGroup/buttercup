--- conflicted
+++ resolved
@@ -1,301 +1,283 @@
-import re
-from datetime import datetime, timedelta
-<<<<<<< HEAD
-from typing import List, Optional, Union
-
-from blossom_wrapper import BlossomResponse
-from discord import DiscordException, User
-=======
-from time import mktime
-from typing import Dict, List, Optional, Tuple, Union
-
-import discord
-import pytz
-from blossom_wrapper import BlossomResponse
-from dateutil import parser
-from discord import DiscordException
->>>>>>> 8199a7b9
-from requests import Response
-
-username_regex = re.compile(r"^(?:/?u/)?(?P<username>\S+)")
-timezone_regex = re.compile(r"UTC(?P<offset>[+-]\d+)?", re.RegexFlag.I)
-
-# First an amount and then a unit
-relative_time_regex = re.compile(
-    r"^(?P<amount>\d+(?:\.\d+)?)\s*(?P<unit>\w*)\s*(?:ago\s*)?$"
-)
-# The different time units
-unit_regexes: Dict[str, re.Pattern] = {
-    "seconds": re.compile(r"^s(?:ec(?:ond)?s?)?$"),
-    "minutes": re.compile(r"^min(?:ute)?s?$"),
-    # Hour is the default, so the whole thing is optional
-    "hours": re.compile(r"^(?:h(?:ours?)?)?$"),
-    "days": re.compile(r"^d(?:ays?)?$"),
-    "weeks": re.compile(r"^w(?:eeks?)?$"),
-    "months": re.compile(r"^m(?:onths?)?$"),
-    "years": re.compile(r"^y(?:ears?)?$"),
-}
-
-
-class NoUsernameException(DiscordException):
-    """Exception raised when the username was not provided."""
-
-    pass
-
-
-class InvalidArgumentException(DiscordException):
-    """Exception raised when an argument has an invalid value."""
-
-    def __init__(self, argument: str, value: str) -> None:
-        """Create a new argument exception."""
-        super().__init__()
-        self.argument = argument
-        self.value = value
-
-
-class BlossomException(RuntimeError):
-    """Exception raised when a problem with the Blossom API occurred."""
-
-    def __init__(self, response: Union[BlossomResponse, Response]) -> None:
-        """Create a new Blossom API exception."""
-        super().__init__()
-        if isinstance(response, BlossomResponse):
-            self.status = response.status.__str__()
-            self.data = response.data
-        else:
-            self.status = response.status_code.__str__()
-            self.data = response.json()
-
-
-class TimeParseError(RuntimeError):
-    """Exception raised when a time string is invalid."""
-
-    def __init__(self, time_str: str) -> None:
-        """Create a new TimeParseError exception."""
-        super().__init__()
-        self.message = f"Invalid time string: '{time_str}'"
-        self.time_str = time_str
-
-
-def extract_username(display_name: str) -> str:
-    """Extract the Reddit username from the display name."""
-    match = username_regex.search(display_name)
-    if match is None:
-        raise NoUsernameException()
-    return match.group("username")
-
-
-def get_usernames_from_user_list(
-    user_list: Optional[str], author: Optional[User], limit: int = 5
-) -> List[str]:
-    """Get the individual usernames from a list of users.
-
-    :param user_list: The list of users, separated by spaces.
-    :param author: The author of the message, taken as the default user.
-    :param limit: The maximum number of users to handle.
-    """
-    raw_names = (
-        [user.strip() for user in user_list.split(" ")] if user_list is not None else []
-    )
-
-    if len(raw_names) == 0:
-        # No users provided, fall back to the author of the message
-        if author is None:
-            raise NoUsernameException()
-        return [extract_username(author.display_name)]
-
-    return [extract_username(user) for user in raw_names][:limit]
-
-
-def extract_sub_name(subreddit: str) -> str:
-    """Extract the name of the sub without prefix."""
-    if subreddit.startswith("/r/"):
-        return subreddit[3:]
-    if subreddit.startswith("r/"):
-        return subreddit[2:]
-    return subreddit
-
-
-def extract_utc_offset(display_name: str) -> int:
-    """Extract the user's timezone (UTC offset) from the display name."""
-    match = timezone_regex.search(display_name)
-    if match is None or match.group("offset") is None:
-        return 0
-    return int(match.group("offset"))
-
-
-def get_duration_str(start: datetime) -> str:
-    """Get the processing duration based on the start time."""
-<<<<<<< HEAD
-    duration = datetime.now() - start
-    return get_timedelta_str(duration)
-
-
-def get_timedelta_str(delta: timedelta) -> str:
-    """Format the given timedelta."""
-    if delta.seconds > 5:
-        return f"{delta.seconds} s"
-
-    duration_ms = delta.seconds * 1000 + delta.microseconds // 1000
-    return f"{duration_ms} ms"
-=======
-    duration = datetime.now(tz=start.tzinfo) - start
-
-    if duration.days >= 365:
-        duration_years = duration.days / 365
-        return f"{duration_years:.1f} years"
-    if duration.days >= 7:
-        duration_weeks = duration.days / 7
-        return f"{duration_weeks:.1f} weeks"
-    if duration.days >= 1:
-        duration_days = duration.days + duration.seconds / 86400
-        return f"{duration_days:.1f} days"
-    if duration.seconds >= 3600:
-        duration_hours = duration.seconds / 3600
-        return f"{duration_hours:.1f} hours"
-    if duration.seconds >= 60:
-        duration_mins = duration.seconds / 60
-        return f"{duration_mins:.1f} mins"
-    if duration.seconds > 5:
-        duration_secs = duration.seconds + duration.microseconds / 1000000
-        return f"{duration_secs:.1f} secs"
-
-    duration_ms = duration.seconds * 1000 + duration.microseconds / 1000
-    return f"{duration_ms:0.0f} ms"
->>>>>>> 8199a7b9
-
-
-def get_progress_bar(
-    count: int,
-    total: int,
-    width: int = 10,
-    display_count: bool = False,
-    as_code: bool = True,
-) -> str:
-    """Get a textual progress bar."""
-    bar_count = round(count / total * width)
-    inner_bar_count = min(bar_count, width)
-    inner_space_count = width - inner_bar_count
-    outer_bar_count = bar_count - inner_bar_count
-
-    bar_str = (
-        f"[{'#' * inner_bar_count}{' ' * inner_space_count}]{'#' * outer_bar_count}"
-    )
-    if as_code:
-        bar_str = f"`{bar_str}`"
-    count_str = f" ({count:,d}/{total:,d})" if display_count else ""
-
-    return f"{bar_str}{count_str}"
-
-
-def join_items_with_and(items: List[str]) -> str:
-    """Join the list with commas and "and"."""
-    if len(items) <= 2:
-        return " and ".join(items)
-    return "{} and {}".format(", ".join(items[:-1]), items[-1])
-
-
-def get_discord_time_str(date_time: datetime, style: str = "f") -> str:
-    """Get a Discord time string for the given datetime.
-
-    Style should be one of the timestamp styles defined here:
-    https://discord.com/developers/docs/reference#message-formatting-timestamp-styles
-    """
-    timestamp = mktime(date_time.timetuple())
-    # https://discord.com/developers/docs/reference#message-formatting-formats
-    return f"<t:{timestamp:0.0f}:{style}>"
-
-
-def format_absolute_datetime(date_time: datetime) -> str:
-    """Generate a human-readable absolute time string."""
-    now = datetime.now(tz=pytz.utc)
-    format_str = ""
-    if date_time.date() != now.date():
-        format_str += "%Y-%m-%d"
-
-        time_part = date_time.time()
-        # Only add the relevant time parts
-        if time_part.hour != 0 or time_part.minute != 0 or time_part.second != 0:
-            if time_part.second != 0:
-                format_str += " %H:%M:%S"
-            else:
-                format_str += " %H:%M"
-    else:
-        time_part = date_time.time()
-        # Only add the relevant time parts
-        if time_part.second != 0:
-            format_str = "%H:%M:%S"
-        else:
-            format_str = "%H:%M"
-
-    return date_time.strftime(format_str)
-
-
-def format_relative_datetime(amount: float, unit_key: str) -> str:
-    """Generate a human-readable relative time string."""
-    # Only show relevant decimal places https://stackoverflow.com/a/51227501
-    amount_str = f"{amount:f}".rstrip("0").rstrip(".")
-    # Only show the plural s if needed
-    unit_str = unit_key if amount != 1.0 else unit_key[:-1]
-    return f"{amount_str} {unit_str} ago"
-
-
-def try_parse_time(time_str: str) -> Tuple[datetime, str]:
-    """Try to parse the given time string.
-
-    Handles absolute times like '2021-09-14' and relative times like '2 hours ago'.
-    If the string cannot be parsed, a TimeParseError is raised.
-    """
-    # Check for relative time
-    # For example "2.4 years"
-    rel_time_match = relative_time_regex.match(time_str)
-    if rel_time_match is not None:
-        # Extract amount and unit
-        amount = float(rel_time_match.group("amount"))
-        unit = rel_time_match.group("unit")
-        # Determine which unit we are dealing with
-        for unit_key in unit_regexes:
-            match = unit_regexes[unit_key].match(unit)
-            if match is not None:
-                # Construct the time delta from the unit and amount
-                if unit_key == "months":
-                    delta = timedelta(days=30 * amount)
-                elif unit_key == "years":
-                    delta = timedelta(days=365 * amount)
-                else:
-                    delta = timedelta(**{unit_key: amount})
-
-                absolute_time = datetime.now(tz=pytz.utc) - delta
-                relative_time_str = format_relative_datetime(amount, unit_key)
-
-                return absolute_time, relative_time_str
-
-    # Check for absolute time
-    # For example "2021-09-03"
-    try:
-        absolute_time = parser.parse(time_str)
-        # Make sure it has a timezone
-        absolute_time = absolute_time.replace(tzinfo=absolute_time.tzinfo or pytz.utc)
-        absolute_time_str = format_absolute_datetime(absolute_time)
-        return absolute_time, absolute_time_str
-    except ValueError:
-        raise TimeParseError(time_str)
-
-
-def parse_time_constraints(
-    after_str: Optional[str], before_str: Optional[str]
-) -> Tuple[Optional[datetime], Optional[datetime], str]:
-    """Parse user-given time constraints and convert them to datetimes."""
-    after_time = None
-    before_time = None
-    after_time_str = "the start"
-    before_time_str = "now"
-
-    if after_str is not None and after_str not in ["start", "none"]:
-        after_time, after_time_str = try_parse_time(after_str)
-    if before_str is not None and before_str not in ["end", "none"]:
-        before_time, before_time_str = try_parse_time(before_str)
-
-    time_str = f"from {after_time_str} until {before_time_str}"
-
-    return after_time, before_time, time_str
+import re
+from datetime import datetime, timedelta
+from time import mktime
+from typing import Dict, List, Optional, Tuple, Union
+
+import pytz
+from blossom_wrapper import BlossomResponse
+from dateutil import parser
+from discord import DiscordException, User
+from requests import Response
+
+username_regex = re.compile(r"^(?:/?u/)?(?P<username>\S+)")
+timezone_regex = re.compile(r"UTC(?P<offset>[+-]\d+)?", re.RegexFlag.I)
+
+# First an amount and then a unit
+relative_time_regex = re.compile(
+    r"^(?P<amount>\d+(?:\.\d+)?)\s*(?P<unit>\w*)\s*(?:ago\s*)?$"
+)
+# The different time units
+unit_regexes: Dict[str, re.Pattern] = {
+    "seconds": re.compile(r"^s(?:ec(?:ond)?s?)?$"),
+    "minutes": re.compile(r"^min(?:ute)?s?$"),
+    # Hour is the default, so the whole thing is optional
+    "hours": re.compile(r"^(?:h(?:ours?)?)?$"),
+    "days": re.compile(r"^d(?:ays?)?$"),
+    "weeks": re.compile(r"^w(?:eeks?)?$"),
+    "months": re.compile(r"^m(?:onths?)?$"),
+    "years": re.compile(r"^y(?:ears?)?$"),
+}
+
+
+class NoUsernameException(DiscordException):
+    """Exception raised when the username was not provided."""
+
+    pass
+
+
+class InvalidArgumentException(DiscordException):
+    """Exception raised when an argument has an invalid value."""
+
+    def __init__(self, argument: str, value: str) -> None:
+        """Create a new argument exception."""
+        super().__init__()
+        self.argument = argument
+        self.value = value
+
+
+class BlossomException(RuntimeError):
+    """Exception raised when a problem with the Blossom API occurred."""
+
+    def __init__(self, response: Union[BlossomResponse, Response]) -> None:
+        """Create a new Blossom API exception."""
+        super().__init__()
+        if isinstance(response, BlossomResponse):
+            self.status = response.status.__str__()
+            self.data = response.data
+        else:
+            self.status = response.status_code.__str__()
+            self.data = response.json()
+
+
+class TimeParseError(RuntimeError):
+    """Exception raised when a time string is invalid."""
+
+    def __init__(self, time_str: str) -> None:
+        """Create a new TimeParseError exception."""
+        super().__init__()
+        self.message = f"Invalid time string: '{time_str}'"
+        self.time_str = time_str
+
+
+def extract_username(display_name: str) -> str:
+    """Extract the Reddit username from the display name."""
+    match = username_regex.search(display_name)
+    if match is None:
+        raise NoUsernameException()
+    return match.group("username")
+
+
+def get_usernames_from_user_list(
+    user_list: Optional[str], author: Optional[User], limit: int = 5
+) -> List[str]:
+    """Get the individual usernames from a list of users.
+
+    :param user_list: The list of users, separated by spaces.
+    :param author: The author of the message, taken as the default user.
+    :param limit: The maximum number of users to handle.
+    """
+    raw_names = (
+        [user.strip() for user in user_list.split(" ")] if user_list is not None else []
+    )
+
+    if len(raw_names) == 0:
+        # No users provided, fall back to the author of the message
+        if author is None:
+            raise NoUsernameException()
+        return [extract_username(author.display_name)]
+
+    return [extract_username(user) for user in raw_names][:limit]
+
+
+def extract_sub_name(subreddit: str) -> str:
+    """Extract the name of the sub without prefix."""
+    if subreddit.startswith("/r/"):
+        return subreddit[3:]
+    if subreddit.startswith("r/"):
+        return subreddit[2:]
+    return subreddit
+
+
+def extract_utc_offset(display_name: str) -> int:
+    """Extract the user's timezone (UTC offset) from the display name."""
+    match = timezone_regex.search(display_name)
+    if match is None or match.group("offset") is None:
+        return 0
+    return int(match.group("offset"))
+
+
+def get_duration_str(start: datetime) -> str:
+    """Get the processing duration based on the start time."""
+    duration = datetime.now(tz=start.tzinfo) - start
+    return get_timedelta_str(duration)
+
+
+def get_timedelta_str(duration: timedelta) -> str:
+    """Format the given timedelta."""
+    if duration.days >= 365:
+        duration_years = duration.days / 365
+        return f"{duration_years:.1f} years"
+    if duration.days >= 7:
+        duration_weeks = duration.days / 7
+        return f"{duration_weeks:.1f} weeks"
+    if duration.days >= 1:
+        duration_days = duration.days + duration.seconds / 86400
+        return f"{duration_days:.1f} days"
+    if duration.seconds >= 3600:
+        duration_hours = duration.seconds / 3600
+        return f"{duration_hours:.1f} hours"
+    if duration.seconds >= 60:
+        duration_mins = duration.seconds / 60
+        return f"{duration_mins:.1f} mins"
+    if duration.seconds > 5:
+        duration_secs = duration.seconds + duration.microseconds / 1000000
+        return f"{duration_secs:.1f} secs"
+
+    duration_ms = duration.seconds * 1000 + duration.microseconds / 1000
+    return f"{duration_ms:0.0f} ms"
+
+
+def get_progress_bar(
+    count: int,
+    total: int,
+    width: int = 10,
+    display_count: bool = False,
+    as_code: bool = True,
+) -> str:
+    """Get a textual progress bar."""
+    bar_count = round(count / total * width)
+    inner_bar_count = min(bar_count, width)
+    inner_space_count = width - inner_bar_count
+    outer_bar_count = bar_count - inner_bar_count
+
+    bar_str = (
+        f"[{'#' * inner_bar_count}{' ' * inner_space_count}]{'#' * outer_bar_count}"
+    )
+    if as_code:
+        bar_str = f"`{bar_str}`"
+    count_str = f" ({count:,d}/{total:,d})" if display_count else ""
+
+    return f"{bar_str}{count_str}"
+
+
+def join_items_with_and(items: List[str]) -> str:
+    """Join the list with commas and "and"."""
+    if len(items) <= 2:
+        return " and ".join(items)
+    return "{} and {}".format(", ".join(items[:-1]), items[-1])
+
+
+def get_discord_time_str(date_time: datetime, style: str = "f") -> str:
+    """Get a Discord time string for the given datetime.
+
+    Style should be one of the timestamp styles defined here:
+    https://discord.com/developers/docs/reference#message-formatting-timestamp-styles
+    """
+    timestamp = mktime(date_time.timetuple())
+    # https://discord.com/developers/docs/reference#message-formatting-formats
+    return f"<t:{timestamp:0.0f}:{style}>"
+
+
+def format_absolute_datetime(date_time: datetime) -> str:
+    """Generate a human-readable absolute time string."""
+    now = datetime.now(tz=pytz.utc)
+    format_str = ""
+    if date_time.date() != now.date():
+        format_str += "%Y-%m-%d"
+
+        time_part = date_time.time()
+        # Only add the relevant time parts
+        if time_part.hour != 0 or time_part.minute != 0 or time_part.second != 0:
+            if time_part.second != 0:
+                format_str += " %H:%M:%S"
+            else:
+                format_str += " %H:%M"
+    else:
+        time_part = date_time.time()
+        # Only add the relevant time parts
+        if time_part.second != 0:
+            format_str = "%H:%M:%S"
+        else:
+            format_str = "%H:%M"
+
+    return date_time.strftime(format_str)
+
+
+def format_relative_datetime(amount: float, unit_key: str) -> str:
+    """Generate a human-readable relative time string."""
+    # Only show relevant decimal places https://stackoverflow.com/a/51227501
+    amount_str = f"{amount:f}".rstrip("0").rstrip(".")
+    # Only show the plural s if needed
+    unit_str = unit_key if amount != 1.0 else unit_key[:-1]
+    return f"{amount_str} {unit_str} ago"
+
+
+def try_parse_time(time_str: str) -> Tuple[datetime, str]:
+    """Try to parse the given time string.
+
+    Handles absolute times like '2021-09-14' and relative times like '2 hours ago'.
+    If the string cannot be parsed, a TimeParseError is raised.
+    """
+    # Check for relative time
+    # For example "2.4 years"
+    rel_time_match = relative_time_regex.match(time_str)
+    if rel_time_match is not None:
+        # Extract amount and unit
+        amount = float(rel_time_match.group("amount"))
+        unit = rel_time_match.group("unit")
+        # Determine which unit we are dealing with
+        for unit_key in unit_regexes:
+            match = unit_regexes[unit_key].match(unit)
+            if match is not None:
+                # Construct the time delta from the unit and amount
+                if unit_key == "months":
+                    delta = timedelta(days=30 * amount)
+                elif unit_key == "years":
+                    delta = timedelta(days=365 * amount)
+                else:
+                    delta = timedelta(**{unit_key: amount})
+
+                absolute_time = datetime.now(tz=pytz.utc) - delta
+                relative_time_str = format_relative_datetime(amount, unit_key)
+
+                return absolute_time, relative_time_str
+
+    # Check for absolute time
+    # For example "2021-09-03"
+    try:
+        absolute_time = parser.parse(time_str)
+        # Make sure it has a timezone
+        absolute_time = absolute_time.replace(tzinfo=absolute_time.tzinfo or pytz.utc)
+        absolute_time_str = format_absolute_datetime(absolute_time)
+        return absolute_time, absolute_time_str
+    except ValueError:
+        raise TimeParseError(time_str)
+
+
+def parse_time_constraints(
+    after_str: Optional[str], before_str: Optional[str]
+) -> Tuple[Optional[datetime], Optional[datetime], str]:
+    """Parse user-given time constraints and convert them to datetimes."""
+    after_time = None
+    before_time = None
+    after_time_str = "the start"
+    before_time_str = "now"
+
+    if after_str is not None and after_str not in ["start", "none"]:
+        after_time, after_time_str = try_parse_time(after_str)
+    if before_str is not None and before_str not in ["end", "none"]:
+        before_time, before_time_str = try_parse_time(before_str)
+
+    time_str = f"from {after_time_str} until {before_time_str}"
+
+    return after_time, before_time, time_str