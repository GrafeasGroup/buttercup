--- conflicted
+++ resolved
@@ -6,15 +6,12 @@
 
 from buttercup import logger
 from buttercup.bot import ButtercupBot
-<<<<<<< HEAD
 from buttercup.cogs.helpers import (
     BlossomException,
     InvalidArgumentException,
     NoUsernameException,
+    TimeParseError,
 )
-=======
-from buttercup.cogs.helpers import BlossomException, NoUsernameException, TimeParseError
->>>>>>> 8199a7b9
 from buttercup.strings import translation
 
 i18n = translation()
@@ -46,7 +43,13 @@
         elif isinstance(error, NoUsernameException):
             logger.warning("Command executed without providing a username.", ctx)
             await ctx.send(i18n["handlers"]["no_username"])
-<<<<<<< HEAD
+        elif isinstance(error, TimeParseError):
+            logger.warning(
+                f"Command executed with an invalid time string '{error.time_str}'.", ctx
+            )
+            await ctx.send(
+                i18n["handlers"]["invalid_time_str"].format(time_str=error.time_str)
+            )
         elif isinstance(error, InvalidArgumentException):
             logger.warning(
                 f"Invalid value '{error.value}' for argument '{error.argument}'.", ctx
@@ -55,14 +58,6 @@
                 i18n["handlers"]["invalid_argument"].format(
                     argument=error.argument, value=error.value
                 )
-=======
-        elif isinstance(error, TimeParseError):
-            logger.warning(
-                f"Command executed with an invalid time string '{error.time_str}'.", ctx
-            )
-            await ctx.send(
-                i18n["handlers"]["invalid_time_str"].format(time_str=error.time_str)
->>>>>>> 8199a7b9
             )
         elif isinstance(error, BlossomException):
             tracker_id = uuid.uuid4()
