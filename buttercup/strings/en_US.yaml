--- conflicted
+++ resolved
@@ -189,7 +189,17 @@
     plot_ylabel: Gamma
     response_message:
       Here is the history graph! ({duration})
-<<<<<<< HEAD
+rate:
+    getting_rate_single: |
+      Creating the transcription rate graph for u/{user}...
+    getting_rate_multi: |
+      Creating the transcription rate graph for {users} ({count}/{total})...
+    plot_title_single: Transcription Rate of u/{user}
+    plot_title_multi: Transcription Rate of Multiple Users
+    plot_xlabel: Time
+    plot_ylabel: Transcription Rate
+    response_message:
+      Here is the transcription rate graph! ({duration})
 until:
   getting_prediction: |
     Getting prediction for u/{user}...
@@ -213,7 +223,6 @@
     Hey u/{user}!
     It looks like you haven't started transribing yet. Do you need any help to get started?
     Feel free to ask any questions here or [send us a mod mail](https://www.reddit.com/message/compose?to=/r/TranscribersOfReddit).
-=======
 partner:
   getting_partner_list: |
     Getting the list of our partners...
@@ -241,16 +250,4 @@
     Here is the partner status of r/{subreddit}! ({duration})
   embed_partner_status_title: Partner Status of r/{subreddit}
   embed_partner_status_description: |
-    {status}
-rate:
-    getting_rate_single: |
-      Creating the transcription rate graph for u/{user}...
-    getting_rate_multi: |
-      Creating the transcription rate graph for {users} ({count}/{total})...
-    plot_title_single: Transcription Rate of u/{user}
-    plot_title_multi: Transcription Rate of Multiple Users
-    plot_xlabel: Time
-    plot_ylabel: Transcription Rate
-    response_message:
-      Here is the transcription rate graph! ({duration})
->>>>>>> 0ba7ebd4
+    {status}