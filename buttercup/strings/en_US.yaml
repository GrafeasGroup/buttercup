--- conflicted
+++ resolved
@@ -3,13 +3,10 @@
     You are not authorized to use this command. This incident will be reported.
   no_username: |
     You did not provide a valid username. Either add it to the command or change your display name to a valid format.
-<<<<<<< HEAD
+  invalid_time_str: |
+    "{time_str}" is an invalid date/time. Try something like "2021-08-04", "10:13" or "3 weeks ago".
   invalid_argument: |
     The value '{value}' is invalid for the argument '{argument}'. Please double check that you provided the correct value.
-=======
-  invalid_time_str: |
-    "{time_str}" is an invalid date/time. Try something like "2021-08-04", "10:13" or "3 weeks ago".
->>>>>>> 8199a7b9
   blossom_error: |
     [{tracker_id}] An error occurred while accessing the Blossom API. Please contact a moderator with the provided ID.
   unknown_error: |
@@ -199,29 +196,6 @@
     I automatically detected some rules regarding personal information! ({0})
   embed_title: |
     PI Rules for r/{0}
-<<<<<<< HEAD
-history:
-    getting_history_single: |
-      Creating the history graph for u/{user}...
-    getting_history_multi: |
-      Creating the history graph for {users} ({count}/{total})...
-    plot_title_single: History of u/{user}
-    plot_title_multi: History of Multiple Users
-    plot_xlabel: Time
-    plot_ylabel: Gamma
-    response_message:
-      Here is the history graph! ({duration})
-rate:
-    getting_rate_single: |
-      Creating the transcription rate graph for u/{user}...
-    getting_rate_multi: |
-      Creating the transcription rate graph for {users} ({count}/{total})...
-    plot_title_single: Transcription Rate of u/{user}
-    plot_title_multi: Transcription Rate of Multiple Users
-    plot_xlabel: Time
-    plot_ylabel: Transcription Rate
-    response_message:
-      Here is the transcription rate graph! ({duration})
 until:
   getting_prediction: |
     Getting prediction for u/{user}...
@@ -243,8 +217,6 @@
     Hey u/{user}!
     It looks like you haven't started transribing yet. Do you need any help to get started?
     Feel free to ask any questions here or [send us a mod mail](https://www.reddit.com/message/compose?to=/r/TranscribersOfReddit).
-=======
->>>>>>> 8199a7b9
 partner:
   getting_partner_list: |
     Getting the list of our partners...
@@ -272,9 +244,6 @@
     Here is the partner status of r/{subreddit}! ({duration})
   embed_partner_status_title: Partner Status of r/{subreddit}
   embed_partner_status_description: |
-<<<<<<< HEAD
-    {status}
-=======
     {status}
 history:
     getting_history_single: |
@@ -297,5 +266,4 @@
     plot_xlabel: Time
     plot_ylabel: Transcription Rate
     response_message:
-      Here is the transcription rate graph for {usernames} {time_str}! ({duration})
->>>>>>> 8199a7b9
+      Here is the transcription rate graph for {usernames} {time_str}! ({duration})