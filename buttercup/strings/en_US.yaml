--- conflicted
+++ resolved
@@ -187,7 +187,6 @@
     plot_ylabel: Gamma
     response_message:
       Here is the history graph! ({duration})
-<<<<<<< HEAD
 partner:
   getting_partner_list: |
     Getting the list of our partners...
@@ -216,7 +215,6 @@
   embed_partner_status_title: Partner Status of r/{subreddit}
   embed_partner_status_description: |
     {status}
-=======
 rate:
     getting_rate_single: |
       Creating the transcription rate graph for u/{user}...
@@ -227,5 +225,4 @@
     plot_xlabel: Time
     plot_ylabel: Transcription Rate
     response_message:
-      Here is the transcription rate graph! ({duration})
->>>>>>> 68fc0edc
+      Here is the transcription rate graph! ({duration})