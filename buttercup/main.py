import sys

from buttercup import logger
from buttercup.bot import ButtercupBot

<<<<<<< HEAD
EXTENSIONS = ["admin", "handlers", "name_validator", "find", "stats"]
=======
EXTENSIONS = ["admin", "handlers", "name_validator", "find", "ping"]
>>>>>>> 9d2627d7


logger.configure_logging()
config_path = sys.argv[1] if len(sys.argv) > 1 else "config.toml"
bot = ButtercupBot(command_prefix="!", config_path=config_path, extensions=EXTENSIONS)
bot.run(bot.config["secrets"]["discord"])<|MERGE_RESOLUTION|>--- conflicted
+++ resolved
@@ -3,11 +3,7 @@
 from buttercup import logger
 from buttercup.bot import ButtercupBot
 
-<<<<<<< HEAD
-EXTENSIONS = ["admin", "handlers", "name_validator", "find", "stats"]
-=======
-EXTENSIONS = ["admin", "handlers", "name_validator", "find", "ping"]
->>>>>>> 9d2627d7
+EXTENSIONS = ["admin", "handlers", "name_validator", "find", "stats", "ping"]
 
 
 logger.configure_logging()
