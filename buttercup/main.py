import sys

from buttercup import logger
from buttercup.bot import ButtercupBot

<<<<<<< HEAD
EXTENSIONS = ["admin", "handlers", "name_validator", "find", "history"]
=======
EXTENSIONS = ["admin", "handlers", "name_validator", "find", "stats", "ping"]
>>>>>>> 99b931f1


logger.configure_logging()
config_path = sys.argv[1] if len(sys.argv) > 1 else "config.toml"
bot = ButtercupBot(command_prefix="!", config_path=config_path, extensions=EXTENSIONS)
bot.run(bot.config["secrets"]["discord"])<|MERGE_RESOLUTION|>--- conflicted
+++ resolved
@@ -3,11 +3,7 @@
 from buttercup import logger
 from buttercup.bot import ButtercupBot
 
-<<<<<<< HEAD
-EXTENSIONS = ["admin", "handlers", "name_validator", "find", "history"]
-=======
-EXTENSIONS = ["admin", "handlers", "name_validator", "find", "stats", "ping"]
->>>>>>> 99b931f1
+EXTENSIONS = ["admin", "handlers", "name_validator", "find", "history", "stats", "ping"]
 
 
 logger.configure_logging()
